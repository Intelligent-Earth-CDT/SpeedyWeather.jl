--- conflicted
+++ resolved
@@ -223,15 +223,9 @@
         SpeedyWeather.curl!(vor1,u_coslat⁻¹,v_coslat⁻¹,S)
         SpeedyWeather.divergence!(div1,u_coslat⁻¹,v_coslat⁻¹,S)
 
-<<<<<<< HEAD
-        for i in eachindex(vor0,vor1,div0,div1)
-            @test vor0[i] ≈ vor1[i] rtol=10*sqrt(eps(NF))
-            @test div0[i] ≈ div1[i] rtol=10*sqrt(eps(NF))
-=======
         for lm in SpeedyWeather.eachharmonic(vor0,vor1,div0,div1)
-            @test vor0[lm] ≈ vor1[lm] rtol=sqrt(eps(NF))
-            @test div0[lm] ≈ div1[lm] rtol=sqrt(eps(NF))
->>>>>>> 2878c1dc
+            @test vor0[lm] ≈ vor1[lm] rtol=10*sqrt(eps(NF))
+            @test div0[lm] ≈ div1[lm] rtol=10*sqrt(eps(NF))
         end
     end
 end