--- conflicted
+++ resolved
@@ -41,25 +41,11 @@
     xgeop2::Array{NF,1}                  # ?
     lapserate_correction::Array{NF,1}    # ?
 
-<<<<<<< HEAD
     # TEMPORARY, development area. All these variables need to be checked for consistency and potentially defined somewhere else
     # tref ::Array{NF,1}   #temporarily defined here. Also defined in the Implict struct which is incomplete at the time of writing
     # rgas ::NF
     # fsgr ::Array{NF,1} 
     # tref3 ::Array{NF,1} 
-=======
-
-    #TEMPORARY, development area. All these variables need to be checked for consistency and potentially defined somewhere else
-    tref ::Array{NF,1}   #temporarily defined here. Also defined in the Implict struct which is incomplete at the time of writing
-    rgas ::NF
-    fsgr ::Array{NF,1} 
-    tref3 ::Array{NF,1} 
-    tref2 ::Array{NF,1} 
-
-
-
-
->>>>>>> 7d4cf233
 end
 
 """
@@ -123,44 +109,22 @@
                     log(σ_levels_half[k+1]/σ_levels_full[k]) / log(σ_levels_full[k+1]/σ_levels_full[k-1])
     end
 
-
-<<<<<<< HEAD
     # Extra definitions. These will need to be defined consistently either here or somewhere else
     # Just defined here to proivide basic structure to allow for testing of other components of code
     # tref = 288.0max.(0.2, σ_levels_full) #more corrections needed here 
     # rgas = (2.0/7.0) / 1004.0
     # fsgr = (tref * 0.0) #arbitrary definition. Must be defined elsewhere 
     # tref3=fsgr.*tref #this actually is the correct definition. Needs better naming convention 
-=======
-    #Extra definitions. These will need to be defined consistently either here or somewhere else
-    #Just defined here to proivide basic structure to allow for testing of other components of code
-
-
-    tref = 288.0max.(0.2, σ_levels_full) #more corrections needed here 
-    rgas = (2.0/7.0) / 1004.0
-    fsgr = (tref * 0.0) #arbitrary definition. Must be defined elsewhere 
-
-
-    tref2=akap.*tref
-    tref3=fsgr.*tref #this actually is the correct definition. Needs better naming convention 
-
->>>>>>> 7d4cf233
 
     # conversion to number format NF happens here
     Geometry{P.NF}( nlon,nlat,nlev,nlat_half,nlon_half,
                     dlon,dlat,lon,lond,lat,latd,colat,colatd,
                     n_stratosphere_levels,
                     σ_levels_half,σ_levels_full,σ_levels_thick,σ_levels_half⁻¹_2,σ_f,
-<<<<<<< HEAD
                     sinlat,coslat,coslat⁻¹,
                     f,
                     xgeop1,xgeop2,lapserate_correction)
                     # tref,rgas,fsgr,tref3)
-=======
-                    sinlat,coslat,sinlat_NH,coslat_NH,radang,
-                    cosg,cosg⁻¹,cosg⁻²,f_coriolis,xgeop1,xgeop2,lapserate_correction,
-                    tref,rgas,fsgr,tref3,tref2)
->>>>>>> 7d4cf233
 end
 
 """Vertical sigma coordinates defined by their nlev+1 half levels `σ_levels_half`. Sigma coordinates are
