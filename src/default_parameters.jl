--- conflicted
+++ resolved
@@ -125,13 +125,8 @@
     orography_file::String = "orography_F512.nc"
 
     # INITIAL CONDITIONS
-<<<<<<< HEAD
-    seed::Int = abs(rand(Int))          # random seed for the global random number generator
+    seed::Int = 123456789           # random seed for the global random number generator
     initial_conditions::InitialConditions = initial_conditions_default(Model)
-=======
-    seed::Int = 1          # random seed for the global random number generator
-    initial_conditions::Type{<:InitialConditions} = initial_conditions_default(Model)
->>>>>>> 2eb4da9e
     pressure_on_orography::Bool = false # calculate the initial surface pressure from orography
 
     # OUTPUT
