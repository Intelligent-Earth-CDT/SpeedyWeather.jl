"""
    P = Parameters(kwargs...)

A struct to hold all model parameters that may be changed by the user.
The struct uses keywords such that default values can be changed at creation.
The default values of the keywords define the default model setup.
"""
@with_kw struct Parameters

    # NUMBER FORMATS
    NF::DataType                        # number format (default defined in run_speedy)

    # MODEL (BarotropicModel, ShallowWaterModel, or PrimitiveEquationModel)
    model::Type{<:ModelSetup} = Barotropic

    # RESOLUTION AND GRID
    trunc::Int = 31                                     # spectral truncation
    Grid::Type{<:AbstractGrid} = FullGaussianGrid       # grid used
    
    # EARTH'S PROPERTIES
    radius_earth::Real = 6.371e6            # radius of Earth [m]
    rotation_earth::Real = 7.29e-5          # angular frequency of Earth's rotation [rad/s]
    gravity::Real = 9.81                    # gravitational acceleration [m/s^2]
    seasonal_cycle::Bool = true             # Seasonal cycle?
    equinox::DateTime = DateTime(2000,3,20) # Spring equinox (year irrelevant)
    tropic_cancer::Real = 23.5              # latitude [˚N] of the tropic of cancer
    
    # ATMOSPHERE
    akap::Real=2/7                      # ratio of gas constant to specific heat of dry air
                                        # at constant pressure = 1 - 1/γ where γ is the
                                        # heat capacity ratio of a perfect diatomic gas (7/5)
    cp::Real=1004                       # specific heat at constant pressure [J/K/kg]
    R_gas::Real=akap*cp                 # specific gas constant for dry air [J/kg/K]
    alhc::Real=2501                     # latent heat of condensation [J/g] for consistency with
                                        # specific humidity [g/Kg]
    alhs::Real=2801                     # latent heat of sublimation [?]
    sbc::Real=5.67e-8                   # stefan-Boltzmann constant [W/m^2/K^4]

    # STANDARD ATMOSPHERE
    lapse_rate::Real=6                  # reference temperature lapse rate -dT/dz [K/km]
    temp_ref::Real=288                  # reference absolute temperature at surface z=0 [K]
    temp_top::Real=216                  # reference absolute temperature in stratosphere [K]
    scale_height::Real=7.5              # reference scale height for pressure [km]
    pres_ref::Real=1013                 # reference surface pressure [hPa]
    scale_height_humid::Real=2.5        # reference scale height for specific humidity [km]
    relhumid_ref::Real=0.7              # reference relative humidity of near-surface air [1]
    water_pres_ref::Real=17             # reference saturation water vapour pressure [Pa]
    layer_thickness::Real=8.5           # layer thickness for the shallow water model [km]

    # VERTICAL COORDINATES
    # of the nlev vertical levels, defined by a generalised logistic function,
    # interpolating ECMWF's L31 configuration
    GLcoefs::GenLogisticCoefs = GenLogisticCoefs{NF}()
    n_stratosphere_levels::Integer=2                    # number of vertical levels used for the stratosphere
    σ_levels_half::Vector{Real}=[]                      # vector of σ half levels, only if set manually, otherwise an empty vector
    nlev::Integer=nlev_default(model, σ_levels_half)    # number of vertical levels 

    # DIFFUSION AND DRAG
    diffusion_power::Real=4                 # Power n of Laplacian in horizontal diffusion ∇²ⁿ
    diffusion_time::Real=2.4                # Diffusion time scale [hrs] for temperature and vorticity
    diffusion_time_div::Real=diffusion_time # Diffusion time scale [hrs] for divergence
    diffusion_time_strat::Real=12           # Diffusion time scale [hrs] for extra ∇² in the stratosphere
    damping_time_strat::Real=24*30          # Damping time [hrs] for drag on zonal-mean wind in the stratosphere

    # FORCING
    interface_relaxation::Bool = false      # turn on interface relaxation for shallow water?
    interface_relax_time::Real = 96         # time scale [hrs] of interface relaxation
    interface_relax_amplitude::Real = 300   # Amplitude [m] of interface relaxation

    # PARAMETRIZATIONS
    n_shortwave::Integer = 3                # Compute shortwave radiation every n steps
    sppt_on::Bool = false                   # Turn on SPPT?
    magnus_coefs::MagnusCoefs = MagnusCoefs{NF}()  # For computing saturation vapour pressure

    # Large-Scale Condensation (from table B10)
    k_lsc::Int = 2                    # Index of atmospheric level at which large-scale condensation begins
    RH_thresh_pbl_lsc::Real = 0.95    # Relative humidity threshold for boundary layer
    RH_thresh_range_lsc::Real = 0.1   # Vertical range of relative humidity threshold
    RH_thresh_max_lsc::Real = 0.9     # Maximum relative humidity threshold
    humid_relax_time_lsc::Real = 4.0  # Relaxation time for humidity (hours)

    # Convection
    pres_thresh_cnv::Real = 0.8             # Minimum (normalised) surface pressure for the occurrence of convection
    RH_thresh_pbl_cnv::Real = 0.9           # Relative humidity threshold for convection in PBL
    RH_thresh_trop_cnv::Real = 0.7          # Relative humidity threshold for convection in the troposphere
    humid_relax_time_cnv::Real = 6.0        # Relaxation time for PBL humidity (hours)
    max_entrainment::Real = 0.5             # Maximum entrainment as a fraction of cloud-base mass flux
    ratio_secondary_mass_flux::Real = 0.8   # Ratio between secondary and primary mass flux at cloud-base

    # TIME STEPPING
    startdate::DateTime = DateTime(2000,1,1)# time at which the integration starts
    n_days::Real = 10                       # number of days to integrate for
    Δt_at_T31::Real = 60                    # time step in minutes for T31, scale linearly to trunc

    # NUMERICS
    robert_filter::Real = 0.05          # Robert (1966) time filter coefficeint to suppress comput. mode
    williams_filter::Real = 0.53        # William's time filter (Amezcua 2011) coefficient for 3rd order acc
    implicit_α::Real = 0.5              # coefficient for semi-implicit computations to filter gravity waves
    
    # LEGENDRE TRANSFORM AND POLYNOMIALS
    recompute_legendre::Bool = false    # recomputation is slower but requires less memory
    legendre_NF::DataType = Float64     # which format to use to calculate the Legendre polynomials
    legendre_shortcut::Symbol = :linear # :linear, :quadratic, :cubic, :lincub_coslat, :linquad_coslat²

    # BOUNDARY FILES
    boundary_path::String = ""          # package location is default
    orography_path::String = boundary_path
    orography_file::String = "orography_F512.nc"

    # INITIAL CONDITIONS
    seed::Int = abs(rand(Int))          # random seed for the global random number generator
    initial_conditions::Symbol = :barotropic_vorticity    # :rest, :barotropic_vorticity or :restart

    # OUTPUT
<<<<<<< HEAD
    verbose::Bool = true            # print dialog for feedback
    output::Bool = false            # Store data in netCDF?
    output_dt::Real = 6             # output time step [hours]
    output_path::String = pwd()     # path to output folder
    run_id::String = get_run_id(output, output_path)    # name of the output folder, defaults to 4-digit number counting up from 0001
    output_filename::String="output.nc"                 # name of the output netcdf file
    output_vars::Vector{Symbol}=[:vor]                  # variables to output: :u, :v, :vor, :div, :
    compression_level::Integer = 3  # 1=low but fast, 9=high but slow
    keepbits::Integer = 7           # mantissa bits to keep for every variable
=======
    verbose::Bool = true                # print dialog for feedback
    output::Bool = false                # Store data in netCDF?
    output_dt::Real = 6                 # output time step [hours]
    output_path::String = pwd()         # path to output folder
    output_filename::String="output.nc"     # name of the output netcdf file
    output_vars::Vector{Symbol}=[:vor]      # variables to output: :u, :v, :vor, :div, :
    compression_level::Integer = 3      # 1=low but fast, 9=high but slow
    keepbits::Integer = 7               # mantissa bits to keep for every variable
>>>>>>> 2da381d2
    version::VersionNumber=pkgversion(SpeedyWeather)

    # OUTPUT GRID
    output_NF::DataType = NF        # number format used for output
    missing_value::Real = NaN       # missing value to be used in netcdf output
    output_grid::Symbol = :full     # :full, pick the corresponding full grid for reduced grids
                                    # or :matrix, sort gridpoints into a matrix
    output_quadrant_rotation::NTuple{4,Integer} = (0,1,2,3)
    output_matrix_quadrant::NTuple{4,Tuple{Integer,Integer}} = ((2,2),(1,2),(1,1),(2,1))

    # RESTART
    write_restart::Bool = output        # also write restart file if output==true?
    restart_path::String = output_path  # path for restart file
    restart_id::String = "0001"         # run_id of restart file in run????/restart.jld2
end

"""
    nlev = nlev_default(model::Symbol, σ_levels_half::AbstractVector)

Number of vertical levels chosen either automatically based on `model`,
or from the length of `σ_levels_half` if not a 0-length vector
<<<<<<< HEAD
(default if not specified parameter).
"""
function nlev_default(model::Symbol, σ_levels_half::AbstractVector)
=======
(default if not specified parameter)."""
function nlev_default(model::Type{<:ModelSetup}, σ_levels_half::AbstractVector)
>>>>>>> 2da381d2
    if length(σ_levels_half) == 0   # choose nlev automatically 
        model <: Barotropic && return 1
        model <: ShallowWater && return 1
        model <: PrimitiveEquation && return 8
    else                            # use manually set levels 
        return length(σ_levels_half) - 1
    end
end<|MERGE_RESOLUTION|>--- conflicted
+++ resolved
@@ -112,7 +112,6 @@
     initial_conditions::Symbol = :barotropic_vorticity    # :rest, :barotropic_vorticity or :restart
 
     # OUTPUT
-<<<<<<< HEAD
     verbose::Bool = true            # print dialog for feedback
     output::Bool = false            # Store data in netCDF?
     output_dt::Real = 6             # output time step [hours]
@@ -122,16 +121,6 @@
     output_vars::Vector{Symbol}=[:vor]                  # variables to output: :u, :v, :vor, :div, :
     compression_level::Integer = 3  # 1=low but fast, 9=high but slow
     keepbits::Integer = 7           # mantissa bits to keep for every variable
-=======
-    verbose::Bool = true                # print dialog for feedback
-    output::Bool = false                # Store data in netCDF?
-    output_dt::Real = 6                 # output time step [hours]
-    output_path::String = pwd()         # path to output folder
-    output_filename::String="output.nc"     # name of the output netcdf file
-    output_vars::Vector{Symbol}=[:vor]      # variables to output: :u, :v, :vor, :div, :
-    compression_level::Integer = 3      # 1=low but fast, 9=high but slow
-    keepbits::Integer = 7               # mantissa bits to keep for every variable
->>>>>>> 2da381d2
     version::VersionNumber=pkgversion(SpeedyWeather)
 
     # OUTPUT GRID
@@ -153,14 +142,9 @@
 
 Number of vertical levels chosen either automatically based on `model`,
 or from the length of `σ_levels_half` if not a 0-length vector
-<<<<<<< HEAD
 (default if not specified parameter).
 """
-function nlev_default(model::Symbol, σ_levels_half::AbstractVector)
-=======
-(default if not specified parameter)."""
 function nlev_default(model::Type{<:ModelSetup}, σ_levels_half::AbstractVector)
->>>>>>> 2da381d2
     if length(σ_levels_half) == 0   # choose nlev automatically 
         model <: Barotropic && return 1
         model <: ShallowWater && return 1
