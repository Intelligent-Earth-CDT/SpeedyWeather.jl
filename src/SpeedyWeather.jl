module SpeedyWeather

    # STRUCTURE
    import Parameters: @with_kw, @unpack

    # NUMERICS
    import FastGaussQuadrature
    import AssociatedLegendrePolynomials
    import FFTW
    import Primes
    import LinearAlgebra

    # GPU 
    import KernelAbstractions 
    import CUDA 
    import CUDAKernels
    import Adapt: Adapt, adapt, adapt_structure

    # INPUT OUTPUT
    import TOML
    import Dates: Dates, DateTime
    import Printf: @sprintf
    import NetCDF: NetCDF, NcFile, NcDim, NcVar
    import JLD2: jldopen
    import CodecZlib
    import BitInformation: round, round!
    import UnicodePlots
    import ProgressMeter

    # EXPORT MAIN INTERFACE TO SPEEDY
    export run_speedy, initialize_speedy

    # EXPORT STRUCTS
    export  LowerTriangularMatrix,
            Parameters, 
            Constants,
            Geometry,
            SpectralTransform,
            Boundaries,
            PrognosticVariables,
            DiagnosticVariables

    # EXPORT SPECTRAL FUNCTIONS
    export  spectral,
            gridded,
            spectral_truncation,
            triangular_truncation

    include("utility_functions.jl")
<<<<<<< HEAD
    include("lower_triangular_matrix.jl")
    
    include("gpu.jl")                       # defines utility for GPU / KernelAbstractions
=======
    include("lower_triangular_matrix.jl")   # defines LowerTriangularMatrix
>>>>>>> 2878c1dc

    include("parameter_structs.jl")
    include("spectral_truncation.jl")

    include("default_parameters.jl")        # defines Parameters
    include("constants.jl")                 # defines Constants
    include("geometry.jl")                  # defines Geometry
    include("spectral_transform.jl")        # defines SpectralTransform, Geospectral
    include("spectral_gradients.jl")

    include("boundaries.jl")                # defines Boundaries
    include("define_diffusion.jl")          # defines HorizontalDiffusion
    include("define_implicit.jl")           # defines Implicit
    include("models.jl")                    # defines ModelSetups

    include("prognostic_variables.jl")      # defines PrognosticVariables
    include("diagnostic_variables.jl")      # defines DiagnosticVariables
    include("initial_conditions.jl")
    include("scaling.jl")

    include("run_speedy.jl")
    include("tendencies_parametrizations.jl")
    include("tendencies_dynamics.jl")
    include("tendencies.jl")
    include("implicit_correction.jl")
    include("diffusion.jl")
    include("feedback.jl")                  # defines Feedback
    include("output.jl")

    # PHYSICS
    include("humidity.jl")
    include("large_scale_condensation.jl")

    include("time_integration.jl")
    include("pretty_printing.jl")
end<|MERGE_RESOLUTION|>--- conflicted
+++ resolved
@@ -47,13 +47,8 @@
             triangular_truncation
 
     include("utility_functions.jl")
-<<<<<<< HEAD
-    include("lower_triangular_matrix.jl")
-    
+    include("lower_triangular_matrix.jl")   # defines LowerTriangularMatrix
     include("gpu.jl")                       # defines utility for GPU / KernelAbstractions
-=======
-    include("lower_triangular_matrix.jl")   # defines LowerTriangularMatrix
->>>>>>> 2878c1dc
 
     include("parameter_structs.jl")
     include("spectral_truncation.jl")
