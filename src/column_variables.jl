"""
    column = ColumnVariables{NF<:AbstractFloat}

Mutable struct that contains all prognostic (copies thereof) and diagnostic variables in a single column
needed to evaluate the physical parametrizations. For now the struct is mutable as we will reuse the struct
to iterate over horizontal grid points. Every column vector has `nlev` entries, from [1] at the top to
[end] at the lowermost model level at the planetary boundary layer."""
Base.@kwdef mutable struct ColumnVariables{NF<:AbstractFloat} <: AbstractColumnVariables{NF}

    # COORDINATES
    nlev::Int = 0                        # number of vertical levels
    lond::NF = NaN                       # longitude
    latd::NF = NaN                       # latitude, needed for shortwave radiation
    nband::Int = 0                       # number of radiation bands, needed for radiation
    n_stratosphere_levels::Int = 0       # number of stratospheric levels, needed for radiation

    # PROGNOSTIC VARIABLES
    u::Vector{NF} = zeros(NF,nlev)      # zonal velocity
    v::Vector{NF} = zeros(NF,nlev)      # meridional velocity
    temp::Vector{NF} = zeros(NF,nlev)   # temperature
    humid::Vector{NF} = zeros(NF,nlev)  # specific humidity

    # surface layer prognostic variables
    log_pres::NF = 0                    # logarithm of surface pressure [log(hPa)]
    pres::NF = 0                        # surface pressure [hPa]

    # TENDENCIES to accumulate the parametrizations into
    u_tend::Vector{NF} = zeros(NF,nlev)
    v_tend::Vector{NF} = zeros(NF,nlev)
    temp_tend::Vector{NF} = zeros(NF,nlev)
    humid_tend::Vector{NF} = zeros(NF,nlev)

    # DIAGNOSTIC VARIABLES
    geopot::Vector{NF} = zeros(NF,nlev)

    ## PARAMETERIZATIONS
    # Thermodynamics
    humid_half::Vector{NF} = zeros(NF,nlev)                    # Specific humidity interpolated to half-levels
    sat_humid::Vector{NF} = zeros(NF,nlev)                     # Saturation specific humidity
    sat_humid_half::Vector{NF} = zeros(NF,nlev)                # Saturation specific humidity interpolated to half-levels
    sat_vap_pres::Vector{NF} = zeros(NF,nlev)                  # Saturation vapour pressure
    dry_static_energy::Vector{NF} = zeros(NF,nlev)             # Dry static energy
    dry_static_energy_half::Vector{NF} = zeros(NF,nlev)        # Dry static energy interpolated to half-levels
    moist_static_energy::Vector{NF} = zeros(NF,nlev)           # Moist static energy
    sat_moist_static_energy::Vector{NF} = zeros(NF,nlev)       # Saturation moist static energy
    sat_moist_static_energy_half::Vector{NF} = zeros(NF,nlev)  # Saturation moist static energy interpolated to half-levels

    # Convection
    conditional_instability::Bool = false                    # Whether a conditional instability exists in this column (condition 1)
    activate_convection::Bool = false                        # Whether convection should be activated in this column (condition 2)
    cloud_top::Int = nlev+1                                  # Top-of-convection layer
    excess_humidity::NF = 0                                  # Excess humidity due to convection
    cloud_base_mass_flux::NF = 0                             # Mass flux at the top of the PBL
    precip_convection::NF = 0                                # Precipitation due to convection
    net_flux_humid::Vector{NF} = zeros(NF,nlev)              # Net fluxes of moisture in this column
    net_flux_dry_static_energy::Vector{NF} = zeros(NF,nlev)  # Net fluxes of dry static energy in this column
    entrainment_profile::Vector{NF} = zeros(NF,nlev)         # Entrainment coefficients

    # Large-scale condensation
    precip_large_scale::NF = 0  # Precipitation due to large-scale condensation

    # Longwave radiation
    ## New vars in radlw_down!
    wvi::Matrix{NF} = fill(NF(NaN), nlev, 2)  # Weights for vertical interpolation
    tau2::Matrix{NF} = fill(NF(NaN), nlev, nband) # Transmissivity of atmospheric layers
    dfabs::Vector{NF} = fill(NF(NaN), nlev)   # Flux of sw rad. absorbed by each atm. layer
    fsfcd::NF = NaN                       # Downward-only flux of sw rad. at the surface
    st4a::Matrix{NF} = fill(NF(NaN), nlev, 2) # Blackbody emission from full and half atmospheric levels
    flux::Vector{NF} = fill(NF(NaN), nband)       # Radiative flux in different spectral bands

    ## New vars in compute_bbe!
    fsfcu::NF = NaN # surface blackbody emission (upward)
    ts::NF = NaN    # surface temperature

    ## New vars in radlw_up!
    fsfc::NF = NaN # Net (downw.) flux of sw rad. at the surface
    ftop::NF = NaN # Net (downw.) flux of sw rad. at the atm. top
    stratc::Vector{NF} = fill(NF(NaN), n_stratosphere_levels) # Stratospheric correction term 
    # Shortwave radiation: solar
    tyear::NF = NF(NaN) # time as fraction of year (0-1, 0 = 1jan.h00)
    csol::NF = NF(NaN)  # FIXME
    topsr::NF = NF(NaN) # FIXME
    # Shortwave radiation: solar_oz
    fsol::NF = NF(NaN)   # Flux of incoming solar radiation
    ozupp::NF = NF(NaN)  # Flux absorbed by ozone (upper stratos.)
    ozone::NF = NF(NaN)  # Flux absorbed by ozone (lower stratos.)
    zenit::NF = NF(NaN)  # Optical depth ratio (function of solar zenith angle)
    stratz::NF = NF(NaN) # Stratospheric correction for polar night
    # Shortwave radiation: radsw
    albsfc::NF = NF(NaN) # Combined surface albedo (land + sea)
    ssrd::NF = NF(NaN)   # Surface shortwave radiation (downward-only)
    ssr::NF = NF(NaN)    # Surface shortwave radiation (net downward)
    tsr::NF = NF(NaN)    # Top-of-atm. shortwave radiation (downward)
    tend_t_rsw::Vector{NF} = fill(NF(NaN), nlev) # Tempterature tendency
    norm_pres::NF = NF(NaN) # Normalized pressure (p/1000 hPa)
    # Shortwave radiation: cloud
    icltop::Int = typemax(Int) # Cloud top level (all clouds)
    cloudc::NF = NF(NaN)       # Total cloud cover (fraction)
    clstr::NF = NF(NaN)        # Stratiform cloud cover (fraction)
    qcloud::NF = NF(NaN)       # Equivalent specific humidity of clouds
    fmask::NF = NF(NaN)        # Fraction of land
    # Shortwave radiation: shortwave_radiation
    rel_hum::Vector{NF} = fill(NF(NaN), nlev) # Relative humidity
    grad_dry_static_energy::NF = NF(NaN)      # gradient of dry static energy
end

# use Float64 if not provided
ColumnVariables(;kwargs...) = ColumnVariables{Float64}(;kwargs...)

"""
    get_column!(C,D,ij,G)

Update `C::ColumnVariables` by copying the prognostic variables from `D::DiagnosticVariables`
at gridpoint index `ij`. Provide `G::Geometry` for coordinate information."""
function get_column!(   C::ColumnVariables,
                        D::DiagnosticVariables,
                        ij::Int,            # grid point index
                        G::Geometry,
                        )

    @boundscheck C.nlev == D.nlev || throw(BoundsError)

<<<<<<< HEAD
    C.latd = G.latds[ij]        # pull latitude, longitude [˚N,˚E] for gridpoint ij from Geometry
    C.lond = G.londs[ij]
    coslat⁻¹ = 1/cosd(C.latd)
=======
    C.lat = G.lats[ij]        # pull latitude, longitude [˚N,˚E] for gridpoint ij from Geometry
    C.lon = G.lons[ij]
>>>>>>> 7248df3e

    # surface pressure (logarithm used in dynamics, convert back here)
    C.log_pres = D.surface.pres_grid[ij]
    C.pres = exp(C.log_pres)

    @inbounds for (k,layer) = enumerate(D.layers)
        C.u[k] = layer.grid_variables.u_grid[ij]
        C.v[k] = layer.grid_variables.v_grid[ij]
        C.temp[k] = layer.grid_variables.temp_grid[ij]
        C.humid[k] = layer.grid_variables.humid_grid[ij]
        C.geopot[k] = layer.grid_variables.geopot_grid[ij]
    end
end

"""
    write_column_tendencies!(D,C,ij,G)

Write the parametrization tendencies from `C::ColumnVariables` into the horizontal fields
of tendencies stored in `D::DiagnosticVariables` at gridpoint index `ij`."""
function write_column_tendencies!(  D::DiagnosticVariables,
                                    C::ColumnVariables,
                                    ij::Int,            # grid point index
                                    )

    @boundscheck C.nlev == D.nlev || throw(BoundsError)

    @inbounds for (k,layer) =  enumerate(D.layers)
        layer.tendencies.u_tend[ij] = C.u_tend[k]
        layer.tendencies.v_tend[ij] = C.v_tend[k]
        layer.tendencies.temp_tend_grid[ij] = C.temp_tend[k]
        layer.tendencies.humid_tend_grid[ij] = C.humid_tend[k]
    end

    D.surface.precip_large_scale[ij] = C.precip_large_scale
    D.surface.precip_convection[ij] = C.precip_convection

    return nothing
end

"""
    reset_column!(column::ColumnVariables)

Set the accumulators (tendencies but also vertical sums and similar) back to zero
for `column` to be reused at other grid points."""
function reset_column!(column::ColumnVariables{NF}) where NF

    fill!(column.u_tend,0)      # set tendencies to 0 for += accumulation
    fill!(column.v_tend,0)
    fill!(column.temp_tend,0)
    fill!(column.humid_tend,0)

    # Convection
    column.cloud_top = column.nlev+1
    column.conditional_instability = false
    column.activate_convection = false
    column.precip_convection = zero(NF)
    fill!(column.net_flux_humid, 0)
    fill!(column.net_flux_dry_static_energy, 0)

    # Large-scale condensation
    column.precip_large_scale = zero(NF)
    return nothing
end

# iterator for convenience
eachlayer(column::ColumnVariables) = Base.OneTo(column.nlev)<|MERGE_RESOLUTION|>--- conflicted
+++ resolved
@@ -120,14 +120,8 @@
 
     @boundscheck C.nlev == D.nlev || throw(BoundsError)
 
-<<<<<<< HEAD
     C.latd = G.latds[ij]        # pull latitude, longitude [˚N,˚E] for gridpoint ij from Geometry
     C.lond = G.londs[ij]
-    coslat⁻¹ = 1/cosd(C.latd)
-=======
-    C.lat = G.lats[ij]        # pull latitude, longitude [˚N,˚E] for gridpoint ij from Geometry
-    C.lon = G.lons[ij]
->>>>>>> 7248df3e
 
     # surface pressure (logarithm used in dynamics, convert back here)
     C.log_pres = D.surface.pres_grid[ij]
