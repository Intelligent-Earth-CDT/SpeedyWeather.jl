"""
    L = LowerTriangularMatrix{T}(v::Vector{T},m::Int,n::Int)

A lower triangular matrix implementation that only stores the non-zero entries explicitly.
`L<:AbstractMatrix` although in general we have `L[i] != Matrix(L)[i]`, the former skips
zero entries, tha latter includes them."""
struct LowerTriangularMatrix{T} <: AbstractMatrix{T}
    v::Vector{T}    # non-zero elements unravelled into a vector
    m::Int          # number of rows
    n::Int          # number of columns

    LowerTriangularMatrix{T}(v,m,n) where T = length(v) == nonzeros(m,n) ?
        new(v,m,n) : error("$(length(v))-element Vector{$(eltype(v))} cannot be used to create a "*
            "$(m)x$(n) LowerTriangularMatrix{$T} with $(nonzeros(m,n)) non-zero entries.")
end

LowerTriangularMatrix(v::AbstractVector{T},m::Integer,n::Integer) where T = LowerTriangularMatrix{T}(v,m,n)

# SIZE ETC
Base.length(L::LowerTriangularMatrix) = length(L.v)     # define length as number of non-zero elements
Base.size(L::LowerTriangularMatrix) = (L.m,L.n)         # define size as matrix size
Base.sizeof(L::LowerTriangularMatrix) = sizeof(L.v)     # sizeof the underlying data vector

# CREATE INSTANCES (ZEROS, ONES, UNDEF)
for zeros_or_ones in (:zeros,:ones)
    @eval begin
        function Base.$zeros_or_ones(::Type{LowerTriangularMatrix{T}},m::Integer,n::Integer) where T
            return LowerTriangularMatrix($zeros_or_ones(T,nonzeros(m,n)),m,n)
        end
        
        # use Float64 as default if type T not provided
        Base.$zeros_or_ones(::Type{LowerTriangularMatrix},m::Integer,n::Integer) = $zeros_or_ones(LowerTriangularMatrix{Float64},m,n)
    end
end

Base.zero(L::LowerTriangularMatrix{T}) where T = zeros(LowerTriangularMatrix{T},size(L)...)
Base.one(L::LowerTriangularMatrix{T}) where T = ones(LowerTriangularMatrix{T},size(L)...)

function LowerTriangularMatrix{T}(::UndefInitializer,m::Integer,n::Integer) where T
    return LowerTriangularMatrix(Vector{T}(undef,nonzeros(m,n)),m,n)
end

Base.randn(::Type{LowerTriangularMatrix{T}},m::Integer,n::Integer) where T = LowerTriangularMatrix(randn(T,nonzeros(m,n)),m,n)
Base.rand(::Type{LowerTriangularMatrix{T}},m::Integer,n::Integer) where T = LowerTriangularMatrix(rand(T,nonzeros(m,n)),m,n)

Base.randn(::Type{LowerTriangularMatrix},m::Integer,n::Integer) = LowerTriangularMatrix(randn(nonzeros(m,n)),m,n)
Base.rand(::Type{LowerTriangularMatrix},m::Integer,n::Integer) = LowerTriangularMatrix(rand(nonzeros(m,n)),m,n)

# INDEXING
"""
    k = ij2k(   i::Integer,     # row index of matrix
                j::Integer,     # column index of matrix
                m::Integer)     # number of rows in matrix

Converts the index pair `i,j` of an `m`x`n` LowerTriangularMatrix `L` to a single
index `k` that indexes the same element in the corresponding vector that stores
only the lower triangle (the non-zero entries) of `L`."""
@inline ij2k(i::Integer, j::Integer,m::Integer) = i+(j-1)*m-j*(j-1)÷2
triangle_number(n::Integer) = n*(n+1)÷2
nonzeros(m::Integer,n::Integer) = m*n-triangle_number(n-1)

@inline function Base.getindex(L::LowerTriangularMatrix,k::Integer)
    @boundscheck 0 < k <= length(L.v) || throw(BoundsError(L,k))
    @inbounds r = L.v[k]
    return r
end

# for L[i,j] pull corresponding entry in data vector via index k or return zero
@inline function Base.getindex(L::LowerTriangularMatrix{T},i::Integer,j::Integer) where T
    @boundscheck (0 < i <= L.m && 0 < j <= L.n) || throw(BoundsError(L,(i,j)))
    j > i && return zero(T)
    k = ij2k(i,j,L.m)
    @inbounds r = L.v[k]
    return r
end

@inline Base.getindex(L::LowerTriangularMatrix,r::AbstractRange) = L.v[r]

@inline Base.setindex!(L::LowerTriangularMatrix,x,k::Integer) = setindex!(L.v,x,k)
@inline function Base.setindex!(L::LowerTriangularMatrix{T},x,i::Integer,j::Integer) where T
    @boundscheck i >= j || throw(BoundsError(L,(i,j)))
    k = ij2k(i,j,L.m)
    setindex!(L.v,x,k)
end

<<<<<<< HEAD
Base.eachindex(L ::LowerTriangularMatrix)    = eachindex(L.v)
Base.eachindex(Ls::LowerTriangularMatrix...) = eachindex((L.v for L in Ls)...)
=======
# @inline Base.setindex!(L::LowerTriangularMatrix,x::AbstractVector,r::AbstractRange) = setindex!(L.v,x,r)

>>>>>>> 66b00f27
"""
    unit_range = eachharmonic(L::LowerTriangular)

creates `unit_range::UnitRange` to loop over all non-zeros in a LowerTriangularMatrix `L`.
Like `eachindex` but skips the upper triangle with zeros in `L`."""
<<<<<<< HEAD
eachharmonic(L::LowerTriangularMatrix) = eachindex(L.v)
=======
eachharmonic(L::LowerTriangularMatrix) = Base.OneTo(length(L))
>>>>>>> 66b00f27

"""
    unit_range = eachharmonic(Ls::LowerTriangularMatrix...)

creates `unit_range::UnitRange` to loop over all non-zeros in the LowerTriangularMatrices
provided as arguments. Checks bounds first. All LowerTriangularMatrix's need to be of the same size.
Like `eachindex` but skips the upper triangle with zeros in `L`."""
eachharmonic(Ls::LowerTriangularMatrix...) = eachindex(Ls...)

# CONVERSIONS
""" 
    L = LowerTriangularMatrix(M)

Create a LowerTriangularMatrix `L` from Matrix `M` by copying over the non-zero elements in `M`."""
function LowerTriangularMatrix(M::AbstractMatrix{T}) where T
    m,n = size(M)
    L = LowerTriangularMatrix{T}(undef,m,n)
    k = 0
    @inbounds for j in 1:n      # only loop over lower triangle
        for i in j:m
            k += 1              # next element in lower triangle
            L[k] = M[i,j]       # and copy data into vector
        end
    end
    return L
end

function Base.Matrix(L::LowerTriangularMatrix{T}) where T
    m,n = size(L)
    M = zeros(T,m,n)
    k = 0
    @inbounds for j in 1:n
        for i in j:m
            k += 1
            M[i,j] = L[k]
        end
    end
    return M
end
            
Base.copy(L::LowerTriangularMatrix{T}) where T = LowerTriangularMatrix(L)

function LowerTriangularMatrix{T}(M::LowerTriangularMatrix) where T
    L = LowerTriangularMatrix{T}(undef,size(M)...)
    for i in eachindex(L,M)
        L[i] = convert(T,M[i])  # copy data over
    end
    return L
end

LowerTriangularMatrix(M::LowerTriangularMatrix{T}) where T = LowerTriangularMatrix{T}(M)

function Base.convert(::Type{LowerTriangularMatrix{T1}},L::LowerTriangularMatrix{T2}) where {T1,T2}
    return LowerTriangularMatrix{T1}(L.v,L.m,L.n)
end

function Base.similar(::LowerTriangularMatrix{T},size::Integer...) where T
    return LowerTriangularMatrix{T}(undef,size...)
end

function Base.similar(::LowerTriangularMatrix{T},size::NTuple{2,Integer}) where T
    return LowerTriangularMatrix{T}(undef,size...)
end

function Base.similar(L::LowerTriangularMatrix,::Type{T}) where T
    return LowerTriangularMatrix{T}(undef,size(L)...)
end

Base.similar(L::LowerTriangularMatrix{T}) where T = similar(L,T)

# ARITHMETIC
# only mul with scalar and addition others are converted to Matrix
function Base.:(*)(L::LowerTriangularMatrix{T},s::Number) where T
    M = similar(L)
    sT = convert(T,s)
    @inbounds for i in eachindex(L,M)
        M[i] = L[i] * sT
    end
    M
end

function Base.:(+)(L1::LowerTriangularMatrix,L2::LowerTriangularMatrix)
    T = promote_type(eltype(L1),eltype(L2))
    M = similar(L1,T)
    @inbounds for i in eachindex(M,L1,L2)
        M[i] = L1[i] + L2[i]
    end
    M
end

"""
    fill!(L::LowerTriangularMatrix,x)

Fills the elements of `L` with `x`. Faster than fill!(::AbstractArray,x)
as only the non-zero elements in `L` are assigned with x."""
function Base.fill!(L::LowerTriangularMatrix{T}, x) where T
    xT = convert(T, x)
    @inbounds for i in eachindex(L)
        L[i] = xT
    end
end

# GPU methods
Adapt.adapt_structure(to, x::LowerTriangularMatrix{T}) where T = LowerTriangularMatrix(Adapt.adapt(to, x.v), x.m, x.n)<|MERGE_RESOLUTION|>--- conflicted
+++ resolved
@@ -83,23 +83,18 @@
     setindex!(L.v,x,k)
 end
 
-<<<<<<< HEAD
+@inline Base.setindex!(L::LowerTriangularMatrix,x::AbstractVector,r::AbstractRange) = setindex!(L.v,x,r)
+
+# propagate index to data vector
 Base.eachindex(L ::LowerTriangularMatrix)    = eachindex(L.v)
 Base.eachindex(Ls::LowerTriangularMatrix...) = eachindex((L.v for L in Ls)...)
-=======
-# @inline Base.setindex!(L::LowerTriangularMatrix,x::AbstractVector,r::AbstractRange) = setindex!(L.v,x,r)
-
->>>>>>> 66b00f27
+
 """
     unit_range = eachharmonic(L::LowerTriangular)
 
 creates `unit_range::UnitRange` to loop over all non-zeros in a LowerTriangularMatrix `L`.
 Like `eachindex` but skips the upper triangle with zeros in `L`."""
-<<<<<<< HEAD
 eachharmonic(L::LowerTriangularMatrix) = eachindex(L.v)
-=======
-eachharmonic(L::LowerTriangularMatrix) = Base.OneTo(length(L))
->>>>>>> 66b00f27
 
 """
     unit_range = eachharmonic(Ls::LowerTriangularMatrix...)
