--- conflicted
+++ resolved
@@ -27,33 +27,20 @@
 the Earth's radius which is used in the dynamical core."""
 function scale!(progn::PrognosticVariables,
                 scale::Real)
-<<<<<<< HEAD
     new_scale = scale/progn.scale[]     # undo previous scale and new scale in one go
-    scale!(progn,:vor,new_scale)
-    scale!(progn,:div,new_scale)
+    scale!(progn, :vor, new_scale)
+    scale!(progn, :div, new_scale)
     progn.scale[] = scale               # store scaling information
-=======
-    scale!(progn, :vor, scale)
-    scale!(progn, :div, scale)
-    progn.scale[] = scale   # store scaling information
->>>>>>> e9383b39
 end
 
 """
 $(TYPEDSIGNATURES)
 Undo the radius-scaling of vorticity and divergence from scale!(progn, scale::Real)."""
 function unscale!(progn::PrognosticVariables)
-<<<<<<< HEAD
     inv_scale = inv(progn.scale[])
-    scale!(progn,:vor,inv_scale)
-    scale!(progn,:div,inv_scale)
+    scale!(progn, :vor, inv_scale)
+    scale!(progn, :div, inv_scale)
     progn.scale[] = 1                   # set scale back to 1=unscaled
-=======
-    scale = progn.scale[]
-    scale!(progn, :vor, inv(scale))
-    scale!(progn, :div, inv(scale))
-    progn.scale[] = 1       # set scale back to 1=unscaled
->>>>>>> e9383b39
 end
 
 """
