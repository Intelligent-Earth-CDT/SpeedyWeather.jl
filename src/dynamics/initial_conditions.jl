--- conflicted
+++ resolved
@@ -46,16 +46,9 @@
 
 """Start with random vorticity as initial conditions
 $(TYPEDFIELDS)"""
-<<<<<<< HEAD
 Base.@kwdef struct StartWithRandomVorticity <: InitialConditions
-
-    "Power law the vorticity should be spectrally distributed by"
-    power_law::Float64 = -3
-=======
-Base.@kwdef struct StartWithVorticity <: InitialConditions
     "Power of the spectral distribution k^power"
     power::Float64 = -3
->>>>>>> a5775e9a
 
     "(approximate) amplitude in [1/s], used as standard deviation of spherical harmonic coefficients"
     amplitude::Float64 = 1e-5
