--- conflicted
+++ resolved
@@ -12,11 +12,7 @@
     time::DateTime,
     model::PrimitiveEquation,
 )
-<<<<<<< HEAD
-=======
-
     # TODO move into shortwave radiation code
->>>>>>> 648701e6
     cos_zenith!(time,model)
 
     G = model.geometry
